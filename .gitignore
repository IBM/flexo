
*.DS_Store
*.env
*.idea
*.pyc
*__pycache__
sandbox.ipynb
<<<<<<< HEAD
.webui_secret_key
=======
venv/
.venv/
>>>>>>> cf11f746
<|MERGE_RESOLUTION|>--- conflicted
+++ resolved
@@ -5,9 +5,6 @@
 *.pyc
 *__pycache__
 sandbox.ipynb
-<<<<<<< HEAD
 .webui_secret_key
-=======
 venv/
-.venv/
->>>>>>> cf11f746
+.venv/